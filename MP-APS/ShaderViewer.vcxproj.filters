--- conflicted
+++ resolved
@@ -15,12 +15,6 @@
     <Filter Include="Core">
       <UniqueIdentifier>{8e0fde98-7c6e-438e-ac6f-57fb8323391c}</UniqueIdentifier>
     </Filter>
-<<<<<<< HEAD
-=======
-    <Filter Include="Terrain">
-      <UniqueIdentifier>{2c038983-4100-4c4e-b124-0887306ab2ce}</UniqueIdentifier>
-    </Filter>
->>>>>>> 5a8d8326
     <Filter Include="Demos">
       <UniqueIdentifier>{eefd2842-47fc-4817-9cac-65f6078fc562}</UniqueIdentifier>
     </Filter>
@@ -83,21 +77,9 @@
     <ClCompile Include="Core\GUISystem.cpp">
       <Filter>Core</Filter>
     </ClCompile>
-<<<<<<< HEAD
     <ClCompile Include="Demos\DemoCrytekSponza.cpp">
       <Filter>Demos</Filter>
     </ClCompile>
-=======
-    <ClCompile Include="Terrain\Terrain.cpp">
-      <Filter>Terrain</Filter>
-    </ClCompile>
-    <ClCompile Include="Demos\DemoCrytekSponza.cpp">
-      <Filter>Demos</Filter>
-    </ClCompile>
-    <ClCompile Include="Skybox.cpp">
-      <Filter>Graphics</Filter>
-    </ClCompile>
->>>>>>> 5a8d8326
   </ItemGroup>
   <ItemGroup>
     <ClInclude Include="3rdParty\stb\stb_image.h">
@@ -169,22 +151,11 @@
     <ClInclude Include="Core\GUISystem.h">
       <Filter>Core</Filter>
     </ClInclude>
-<<<<<<< HEAD
     <ClInclude Include="Demos\DemoCrytekSponza.h">
       <Filter>Demos</Filter>
     </ClInclude>
     <ClInclude Include="Utils.h">
       <Filter>Header Files</Filter>
-=======
-    <ClInclude Include="Terrain\Terrain.h">
-      <Filter>Terrain</Filter>
-    </ClInclude>
-    <ClInclude Include="Demos\DemoCrytekSponza.h">
-      <Filter>Demos</Filter>
-    </ClInclude>
-    <ClInclude Include="Skybox.h">
-      <Filter>Graphics</Filter>
->>>>>>> 5a8d8326
     </ClInclude>
   </ItemGroup>
   <ItemGroup>
