--- conflicted
+++ resolved
@@ -27,12 +27,7 @@
 
 	auto GetName() const noexcept { return m_sceneName; }
 
-<<<<<<< HEAD
 protected:
-=======
-	void AddIBLProbe(const glm::vec3& position, const float radiusOfInfluence);
-
->>>>>>> 5a8d8326
 	void AddLight(const StaticDirectionalLight& light);
 	void AddLight(const StaticPointLight& light);
 	void AddLight(const StaticSpotLight& light);
@@ -44,15 +39,6 @@
 	std::string m_skyboxPath = "Data/hdri/barcelona.hdr";
 	std::size_t m_skyboxResolution = 2048;
 
-<<<<<<< HEAD
-=======
-	std::size_t m_width, m_height;
-
-	Camera m_camera;
-
-	std::vector<glm::vec4> m_IBLProbes;
-
->>>>>>> 5a8d8326
 	std::vector<StaticDirectionalLight> m_staticDirectionalLights;
 	std::vector<StaticPointLight> m_staticPointLights;
 	std::vector<StaticSpotLight> m_staticSpotLights;
